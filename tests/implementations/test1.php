<?php

use Sentgine\Db\QueryBuilder;

require_once __DIR__ . '/functions.php';

$db = new QueryBuilder();
$db->connect([
    'host' => 'localhost',
    'database' => 'test4',
    'username' => 'root',
    'password' => ''
]);

run($db, function (QueryBuilder $db) {
    $db->select('users');
    $db->where('age', '30.5 string');
    $db->get();
    echo queryInfo($db->getLastQuery());
});

run($db, function (QueryBuilder $db) {
    $db->select('users');
    $db->where('age', 30.5);
    // $db->orWhere('name', 'cant "go"');
    $result = $db->get();
    echo queryInfo($db->getLastQuery());
    //dump($result);
});

run($db, function (QueryBuilder $db) {

    $db->select('users');
    $db->where('age', "30");
    // $db->orWhere('name', 'cant "go"');
    $result = $db->get();
    echo queryInfo($db->getLastQuery());
    //dump($result);
});

run($db, function (QueryBuilder $db) {
    $name = <<<EOD
        Can't go
    EOD;
    $db->select('users');
    $db->where('name', $name);
    $result = $db->get();
    echo queryInfo($db->getLastQuery());
    // dump($result);
});

run($db, function (QueryBuilder $db) {
    $name = <<<EOD
        can't "go"
    EOD;
    $db->select('users');
    $db->where('name', $name);
    $result = $db->get();
    echo queryInfo($db->getLastQuery());
    // dump($result);
});

<<<<<<< HEAD
=======
run($db, function (QueryBuilder $db) {
    $db->raw('SELECT * FROM users WHERE age < 30.5');
    $result = $db->paginate(4, 1);
    echo queryInfo($db->getLastQuery());
});
>>>>>>> d7b3fef0

// $db->select('users');
// $db->nestWhere("( 
//     (
//        {{nest1}}
//     ) 
//     AND
//     (
//        {{nest2}}
//     )
//     )
// ");

// $db->where('age', '30.5 string', expression: 'nest1');
// $db->orWhere('age', '30.5 string', expression: 'nest2');
// $db->andWhere('age', '30.5 string', 'expression2');

// $db->where(subQuery: function () use ($db) {
//     // put subquery
//     return $db->raw('SELECT 1 FROM dual');
// }, expression: 'expression3');<|MERGE_RESOLUTION|>--- conflicted
+++ resolved
@@ -60,14 +60,13 @@
     // dump($result);
 });
 
-<<<<<<< HEAD
-=======
+
 run($db, function (QueryBuilder $db) {
     $db->raw('SELECT * FROM users WHERE age < 30.5');
     $result = $db->paginate(4, 1);
     echo queryInfo($db->getLastQuery());
 });
->>>>>>> d7b3fef0
+
 
 // $db->select('users');
 // $db->nestWhere("( 
@@ -88,4 +87,4 @@
 // $db->where(subQuery: function () use ($db) {
 //     // put subquery
 //     return $db->raw('SELECT 1 FROM dual');
-// }, expression: 'expression3');+// }, expression: 'expression3');
