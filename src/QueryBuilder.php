<?php

namespace Sentgine\Db;

use Closure;
use PDO;
use Exception;
use PDOException;

/**
 * Class QueryBuilder
 * 
 * A simple yet powerful query builder for interacting with MySQL databases.
 */
class QueryBuilder
{
    /** @var PDO The PDO instance. */
    protected PDO $pdo;

    /** @var string The query string. */
    protected string $query = "";

    /** @var array The query parameters. */
    protected array $parameters = [];

    /** @var string The last executed query. */
    protected string $lastQuery = "";

    /** @var array Contains select query information. */
    protected array $select_query_arr = [];
    
    /** @var boolean nesting flag. */
    protected $is_where_nesting = false;

    /**
     * DatabaseConnection constructor.
     *
     * @param string $database (Optional) The database name. Defaults to 'database1'.
     * @throws Exception If the provided database configuration is invalid.
     */
    public function __construct(string $database = 'database1')
    {
        $this->connectFromConfig($database);

        $this->select_query_arr["select_clause"] = array();
        $this->select_query_arr["from_clause"] = array();
        $this->select_query_arr["where_clause"] = array();
        $this->select_query_arr["group_by_clause"] = array();
        $this->select_query_arr["having_clause"] = array();
        $this->select_query_arr["order_by_clause"] = array();

        $this->select_query_arr["raw_select_clause"] = array();
        $this->select_query_arr["raw_from_clause"] = array();
        $this->select_query_arr["raw_where_clause"] = array();
        $this->select_query_arr["raw_group_by_clause"] = array();
        $this->select_query_arr["raw_having_clause"] = array();
        $this->select_query_arr["raw_order_by_clause"] = array();
        
        $this->select_query_arr["nestWhere_expression"] = ""; # string only
    }

    /**
     * Establishes a database connection based on the provided database name and an optional default configuration file path.
     *
     * @param string $database The name of the database.
     * @param string|null $defaultConfigPath (Optional) The path to the default database configuration file. Defaults to null.
     * @throws Exception If the provided database configuration is invalid or if the default configuration file is not found.
     */
    protected function connectFromConfig(string $database, ?string $defaultConfigPath = null): void
    {
        // Use the default configuration file path if not provided
        // This expects that you're using the Front Controller pattern /public/index.php
        if ($defaultConfigPath === null) {
            $defaultConfigPath = getcwd() . '/../config/database.php';
        }

        // Check if the default configuration file exists
        if (!file_exists($defaultConfigPath)) {
            return;
        }

        // Load the default configuration
        $config = require $defaultConfigPath;

        // Check if the specified database exists in the configuration
        if (!isset($config[$database])) {
            throw new Exception("Invalid database configuration: {$database}");
        }

        // Connect using the configuration for the specified database
        $this->connect($config[$database]);
    }

    /**
     * Sanitize a string by escaping certain characters or converting it to an integer if it contains only numeric characters.
     *
     * @param string $input The input string to sanitize.
     * @return string|int The sanitized string or integer.
     */
    private function sanitizeString(string $input)
    {
        return is_numeric($input) ? $input : $this->pdo->quote($input);
    }

    /**
     * Establishes a database connection using the provided configuration.
     *
     * @param array $config The database configuration array.
     * @return void
     * @throws Exception If the provided database driver is unsupported.
     * @throws PDOException If an error occurs while establishing the connection.
     */
    public function connect(array $config): void
    {
        $driver = $config['driver'] ?? 'mysql';  // Set default driver to mysql

        if (!in_array($driver, ['mysql', 'pgsql', 'sqlite'])) {
            throw new Exception("Unsupported database driver: {$driver}");
        }

        $dsn = "{$driver}:host={$config['host']};dbname={$config['database']}";

        // Add charset with default if not provided
        $charset = $config['charset'] ?? 'utf8';
        $dsn .= ";charset={$charset}";

        try {
            $this->pdo = new PDO($dsn, $config['username'], $config['password']);
            $this->pdo->setAttribute(PDO::ATTR_ERRMODE, PDO::ERRMODE_EXCEPTION);
        } catch (PDOException $e) {
            // Rethrow the exception with additional information
            throw new PDOException("Failed to connect to the database: {$e->getMessage()}");
        }
    }

    /**
     * Select columns from a table.
     * 
     * @param string $table The table name.
     * @param mixed $columns (Optional) The columns to select. Defaults to '*'.
     * @return $this
     */
    public function select(string $table, $columns = '*'): self
    {
        if (is_array($columns)) {
            $this->select_query_arr["select_clause"] = $columns;
        }
        else{
            $this->select_query_arr["select_clause"][] = "*";
            $this->query = "SELECT {$columns} FROM {$table}";
        }

        $this->select_query_arr["raw_from_clause"][] = $table;
        
        return $this;
    }

    /**
     * Adds a join clause to the query.
     *
     * @param string $type The type of join (e.g., INNER, LEFT, RIGHT).
     * @param string $table The table to join.
     * @param string $condition The join condition.
     * @return $this
     */
    public function join(string $type, string $table, string $condition): self
    {
        $this->query .= " {$type} JOIN {$table} ON {$condition}";
        return $this;
    }

    /**
     * Adds a WHERE clause to the query.
     *
     * @param string $field The field name.
     * @param mixed $value The value to compare.
     * @param string $operator The comparison operator (default is '=').
     * @param string|null $expression An optional expression to append.
     * @param string|Closure|null $subQuery An optional subquery or closure.
     * @return self
     */
    public function where(string $field, mixed $value, string $operator = '=', string $expression = null, string|Closure $subQuery = null): self
    {
        $value = $this->sanitizeString($value);

        if (is_null($expression)) {
            $this->query .= " WHERE {$field} {$operator} {$value} ";
            $this->select_query_arr["where_clause"][] = " {$field} {$operator} {$value} ";
        } elseif (is_callable($subQuery)) {
        } elseif(!is_null($expression)){
            
            $expression = trim((string)$expression);
            // Put expression logic here
            $this->select_query_arr["where_clause"][$expression][] = array($expression," {$field} {$operator} {$value} "); 
            
        }

        return $this;
    }

    /**
     * Adds an OR WHERE clause to the query.
     *
     * @param string $field The field name.
     * @param mixed $value The value to compare.
     * @param string $operator The comparison operator (default is '=').
     * @param string|null $expression An optional expression to append.
     * @param string|Closure|null $subQuery An optional subquery or closure.
     * @return self
     */
    public function orWhere(string $field, mixed $value, string $operator = '=', string $expression = null, string|Closure $subQuery = null): self
    {
        $value = $this->sanitizeString($value);
        if (is_null($expression)) {
            $this->query .= " OR {$field} {$operator} {$value}";
            $this->select_query_arr["where_clause"][] = " OR {$field} {$operator} {$value} ";
        } elseif (is_callable($subQuery)) {
        } elseif(!is_null($expression)){
            
            $expression = trim((string)$expression);
            // Put expression logic here
            $this->select_query_arr["where_clause"][$expression][] = array($expression," OR {$field} {$operator} {$value} "); 
             
            echo "<pre>";
            
        }

        return $this;
    }

    /**
     * Adds an AND WHERE clause to the query.
     *
     * @param string $field The field name.
     * @param mixed $value The value to compare.
     * @param string $operator The comparison operator (default is '=').
     * @param string|null $expression An optional expression to append.
     * @param string|Closure|null $subQuery An optional subquery or closure.
     * @return self
     */
    public function andWhere(string $field, mixed $value, string $operator = '=', string $expression = null, string|Closure $subQuery = null): self
    {
        $value = $this->sanitizeString($value);

        if (is_null($expression)) {
            $this->query .= " AND {$field} {$operator} {$value}";
            $this->select_query_arr["where_clause"][] = " AND {$field} {$operator} {$value} ";
        } elseif (is_callable($subQuery)) {
        } elseif(!is_null($expression)){
            
            $expression = trim((string)$expression);
            // Put expression logic here
            $this->select_query_arr["where_clause"][$expression][] = array($expression," AND {$field} {$operator} {$value} "); 
             
            echo "<pre>";
            
        }

        return $this;
    }

    /**
     * Limits the number of rows returned by the query.
     *
     * @param int $number The maximum number of rows to return.
     * @return $this
     */
    public function limit(int $number): self
    {
        $this->query .= " LIMIT {$number}";
        return $this;
    }

    /**
     * Sets the OFFSET clause for pagination.
     *
     * @param int $number The number of rows to skip.
     * @return $this
     */
    public function offset(int $number): self
    {
        $this->query .= " OFFSET {$number}";
        return $this;
    }

    /**
     * Retrieves the results of the executed query.
     *
     * @return array The query results.
     */
    public function get($format = null) 
    {
<<<<<<< HEAD
        try {
            $statement = $this->pdo->prepare($this->query);
            $statement->execute($this->parameters);
            $this->lastQuery = $this->query;
            
            if(!is_null($format)){
                if($format == "JSON"){
                    return json_encode($statement->fetchAll(PDO::FETCH_CLASS));
                }
            }
            else {
                return $statement->fetchAll(PDO::FETCH_CLASS);
            }
            
            
        } catch (PDOException $e) {
            // If an exception occurs, preserve the last executed query
            $this->lastQuery = $this->query;
            throw $e;
        }
=======
        return $this->execute();
>>>>>>> d7b3fef0
    }

    /**
     * Sets a raw SQL query.
     *
     * @param string $sql The raw SQL query string.
     * @return self
     */
    public function raw(string $sql): self
    {
        $this->query = $sql;
        return $this;
    }

    /**
     * Executes the current query and returns the results.
     *
     * @return string|array The result of the executed query.
     * @throws PDOException If there is an error executing the query.
     */
    public function execute(): string|array
    {
        try {
            $statement = $this->pdo->prepare($this->query);
            $statement->execute();
            $this->lastQuery = $this->query;
            return $statement->fetchAll(PDO::FETCH_CLASS);
        } catch (PDOException $e) {
            // If an exception occurs, preserve the last executed query
            $this->lastQuery = $this->query;
            throw $e;
        }
    }

    /**
     * Inserts data into a table.
     *
     * @param string $table The name of the table.
     * @param array $parameters An associative array where keys are column names and values are the data to be inserted.
     * @return int|string The ID of the last inserted row.
     * @throws PDOException If an error occurs while executing the query.
     */
    public function insert(string $table, array $parameters): int|string
    {
        $sql = sprintf(
            'INSERT INTO %s (%s) VALUES (%s)',
            $table,
            implode(', ', array_keys($parameters)),
            ':' . implode(', :', array_keys($parameters))
        );

        try {
            $statement = $this->pdo->prepare($sql);
            $statement->execute($parameters);
            $this->lastQuery = $sql;
            // Return the last inserted ID
            return $this->pdo->lastInsertId();
        } catch (PDOException $e) {
            // If an exception occurs, preserve the last executed query
            $this->lastQuery = $sql;
            throw $e;
        }
    }

    /**
     * Updates data in a table with multiple conditions.
     *
     * @param string $table The name of the table.
     * @param array $parameters An associative array where keys are column names and values are the new data.
     * @param array $conditions An associative array representing the conditions for the update operation.
     * @param string $logicalOperator (Optional) The logical operator to use between conditions. Defaults to 'AND'.
     * @return void
     * @throws PDOException If an error occurs while executing the query.
     */
    public function update(string $table, array $parameters, array $conditions, string $logicalOperator = 'AND'): void
    {
        $setPart = '';
        foreach ($parameters as $key => $value) {
            $setPart .= "{$key} = :{$key}, ";
        }
        $setPart = rtrim($setPart, ', ');

        $whereClause = '';
        foreach ($conditions as $field => $value) {
            if (strpos($field, '>') !== false || strpos($field, '<') !== false) {
                $operator = '';
                if (strpos($field, '>') !== false) {
                    $operator = '>=';
                } elseif (strpos($field, '<') !== false) {
                    $operator = '<=';
                }
                $field = str_replace(['>=', '<='], '', $field);
                $whereClause .= "{$field} {$operator} :{$field} {$logicalOperator} ";
            } else {
                $whereClause .= "{$field} = :{$field} {$logicalOperator} ";
            }
            $this->parameters[$field] = $value;
        }
        $whereClause = rtrim($whereClause, " {$logicalOperator} ");

        $sql = sprintf(
            'UPDATE %s SET %s WHERE %s',
            $table,
            $setPart,
            $whereClause
        );

        try {
            $statement = $this->pdo->prepare($sql);
            $statement->execute(array_merge($parameters, $conditions));
            $this->lastQuery = $sql;
        } catch (PDOException $e) {
            // If an exception occurs, preserve the last executed query
            $this->lastQuery = $sql;
            throw $e;
        }
    }

    /**
     * Deletes data from a table based on conditions.
     *
     * @param string $table The name of the table.
     * @param array $conditions An associative array representing the conditions for the delete operation.
     * @param string $logicalOperator (Optional) The logical operator to use between conditions. Defaults to 'AND'.
     * @return void
     * @throws PDOException If an error occurs while executing the query.
     */
    public function delete(string $table, array $conditions, string $logicalOperator = 'AND'): void
    {
        $whereClause = '';
        foreach ($conditions as $field => $value) {
            // Check if the condition value is an array, indicating a range condition
            if (is_array($value)) {
                $whereClause .= "{$field} >= :{$field}_min AND {$field} <= :{$field}_max {$logicalOperator} ";
                $this->parameters["{$field}_min"] = $value[0]; // Lower bound
                $this->parameters["{$field}_max"] = $value[1]; // Upper bound
            } else {
                // Regular condition
                $whereClause .= "{$field} = :{$field} {$logicalOperator} ";
                $this->parameters[$field] = $value;
            }
        }
        $whereClause = rtrim($whereClause, " {$logicalOperator} ");

        $sql = sprintf(
            'DELETE FROM %s WHERE %s',
            $table,
            $whereClause
        );

        try {
            $statement = $this->pdo->prepare($sql);
            $statement->execute($this->parameters);
            $this->lastQuery = $sql;
        } catch (PDOException $e) {
            // If an exception occurs, preserve the last executed query
            $this->lastQuery = $sql;
            throw $e;
        }
    }

    /**
     * Truncate a table, removing all rows.
     *
     * @param string $table The name of the table to truncate.
     * @return void
     * @throws PDOException If an error occurs while executing the query.
     */
    public function truncate(string $table): void
    {
        $sql = "TRUNCATE TABLE {$table}";

        try {
            $statement = $this->pdo->prepare($sql);
            $statement->execute();
            $this->lastQuery = $sql;
        } catch (PDOException $e) {
            // If an exception occurs, preserve the last executed query
            $this->lastQuery = $sql;
            throw $e;
        }
    }

    /**
     * Get the last executed query.
     * 
     * @return string The last executed query.
     */
    public function getLastQuery(): string
    {
        return isset($this->lastQuery) ? $this->lastQuery : 'No query executed yet';
    }

    /**
     * Paginates the query results.
     *
     * @param int $perPage The number of items per page.
     * @param int $currentPage (Optional) The current page number. Defaults to 1.
     * @return array An associative array containing the paginated result set and pagination information.
     * @throws PDOException If an error occurs while executing the query.
     */
    public function paginate(int $perPage, int $currentPage = 1): array
    {
        // Clone the current QueryBuilder instance to avoid modifying the original object
        $paginator = clone $this;

        // Calculate the offset based on the current page and items per page
        $offset = ($currentPage - 1) * $perPage;

        // Count the total number of items (without pagination)
        $totalItems = $paginator->countTotalItems();

        // Apply LIMIT and OFFSET for pagination
        $records = $this->limit($perPage)->offset($offset);

        // Set the lastQuery
        $this->lastQuery = $records->getLastQuery();

        // Execute the modified query
        $results = $records->execute();

        // Calculate total pages
        $totalPages = ceil($totalItems / $perPage);

        // Return paginated results along with pagination information
        return [
            'data' => $results,
            'pagination' => [
                'total_items' => $totalItems,
                'per_page' => $perPage,
                'current_page' => $currentPage,
                'total_pages' => $totalPages,
            ],
        ];
    }

    /**
     * Counts the total number of items without applying pagination.
     *
     * @return int The total number of items.
     * @throws PDOException If an error occurs while executing the query.
     */
    protected function countTotalItems(): int
    {
        // Clone the current QueryBuilder instance to avoid modifying the original object
        $counter = clone $this;

        // Remove any existing LIMIT and OFFSET clauses
        $counter->query = preg_replace('/\sLIMIT\s+\d+\sOFFSET\s+\d+$/i', '', $counter->query);

        // Modify the query to perform COUNT(*)
        $counter->query = preg_replace('/^\s*SELECT\s+(?:DISTINCT\s+)?(?:.*?)\s+FROM\s+/i', 'SELECT COUNT(*) FROM ', $counter->query);

        // Execute the modified query
        $statement = $counter->pdo->prepare($counter->query);
        $statement->execute($counter->parameters);

        // Fetch the total count
        $totalCount = $statement->fetchColumn();

        return (int) $totalCount;
    }

    /**
     * Orders the results by one or more specified columns with optional sorting directions.
     * 
     * @param array|string $columns The column(s) to order by. Can be either a string for a single column, an array of columns for multiple column sorting, or an associative array where keys are column names and values are the sorting direction ('ASC' or 'DESC').
     * @param string|null $direction (Optional) The default direction of sorting. Accepts 'ASC' for ascending order or 'DESC' for descending order. Defaults to null.
     * @return $this
     */
    public function orderBy($columns, ?string $direction = null): self
    {
        if (is_array($columns)) {
            // Handle associative array format
            if (array_values($columns) !== $columns) {
                $orderByClauses = [];
                foreach ($columns as $column => $dir) {
                    $orderByClauses[] = "{$column} {$dir}";
                }
                $orderByString = implode(', ', $orderByClauses);
            } else {
                // Handle multiple column sorting
                $orderByString = implode(', ', $columns);
            }
        } else {
            // Handle single column sorting
            $orderByString = $columns;
            $direction = $direction ?? 'ASC'; // Default direction if not provided
        }

        if ($direction !== null) {
            $orderByString .= " {$direction}";
        }

        $this->query .= " ORDER BY {$orderByString}";
        return $this;
    }

    /**
     * Adds WHERE clause to the query.
     *
     * @param  Nest String expression
     *          allows the developer to apply nesting on WHERE statement
     */
    public function nestWhereExpression($input) {
        if (!empty($input)) { // $input is not empty, do something
            if ($this->detectStringNest($input) == true) {
                $input = (string) $input;
                $this->select_query_arr["nestWhere_expression"] = $input;
                $this->is_where_nesting = TRUE;
            }
        }
    }

    public function rawWhere($input = "", string $expression = null)
    {
        $input = (string) $input;
        if (is_null($expression)) {
            $this->select_query_arr["raw_where_clause"][] = " {$input}  ";
        } elseif (is_callable($subQuery)) {
        } elseif(!is_null($expression)){
            
            $expression = trim((string)$expression);
            // Put expression logic here
            $this->select_query_arr["raw_where_clause"][$expression][] = array($expression," {$input} "); 
            
        }
        
    }
    
    private function detectStringNest($input) {
        // Define the regular expression pattern
        $pattern = "/^(\{\{nest([1-9]|1[0-9]|20)\}\}|AND|OR|[\s\t\n\(\)])*$/";

        // Use preg_match to check if the input matches the pattern
        if (preg_match($pattern, $input)) {
            return true;
            //echo "The string '{$input}' contains only the specified patterns and nested expressions with logical operators.";
        } else {
            return false;
            //echo "The string '{$input}' does not match the pattern.";
        }
    }
    
    public function buildSQL() {
        $finalSQL = "";
        if (count($this->select_query_arr["select_clause"]) > 0) {
            $finalSQL = "SELECT ";
            $finalSQL .= implode(" , ",$this->select_query_arr["select_clause"]);
        }

        if (count($this->select_query_arr["raw_from_clause"]) > 0) {
            $finalSQL .= " FROM ";
            $finalSQL .= implode("   ",$this->select_query_arr["raw_from_clause"]);
        }
        
        $stringNestWhere = "";
        # -----------------------------------
        # check nesting
        if ($this->select_query_arr["nestWhere_expression"] != "") {
            $stringNestWhere = $this->select_query_arr["nestWhere_expression"];
            $tWhereArray = $this->select_query_arr["where_clause"];
            for ($i = 1; $i <= 20; $i++) {
                if (isset($tWhereArray["nest" . $i])) {
                    $nestSTring = ""; # reset string
                    $collectConditions = array();
                    if (count($tWhereArray["nest" . $i]) > 0) {   # check if there data on that label
                        $collectConditions = array();
                        foreach ($tWhereArray["nest" . $i] as $eachCondition) {
                            $collectConditions[] = $eachCondition[1]; # copy the condition
                        }
                    }
                    if (count($collectConditions) > 0) {
                        # Perform the string replace operation
                        $stringNestWhere = str_replace('{{nest' . $i . '}}', " (" . implode(" ", $collectConditions) . ") ", $stringNestWhere);
                    }
                }
            }
        }

        # -----------------------------------
        $stringWhereClause = "";
        $tWhereArray2 = $this->select_query_arr["where_clause"];
        $collectConditions2 = array();
        if (count($tWhereArray2) > 0) {
            for ($i = 0; $i <= 100; $i++) {  # scan only  NON-NESTING
                if (isset($tWhereArray2[$i])) {
                    $collectConditions2[] = $tWhereArray2[$i];
                }
            }
        }
        if(count($collectConditions2) > 0){
            $stringWhereClause = " (" . implode("  ", $collectConditions2) . ")";
        }
        
        # -----------------------------------
        $stringRawWhereClause = "";
        $tWhereArray3 = $this->select_query_arr["raw_where_clause"];
        $collectConditions3 = array();
        if (count($tWhereArray3) > 0) {
            for ($i = 0; $i <= 100; $i++) {  # scan only  NON-NESTING
                if (isset($tWhereArray3[$i])) {
                    $collectConditions3[] = $tWhereArray3[$i];
                }
            }
        }
        if(count($collectConditions3) > 0){
            $stringRawWhereClause = " (" . implode("  ", $collectConditions3) . ")";
        }
        
        $finalWhere = "  ";
        $finalWhereArray = array();
        
        if($stringNestWhere!=""){
            $finalWhereArray[] = $stringNestWhere;
        }
        if($stringWhereClause!=""){
            $finalWhereArray[] = $stringWhereClause;
        }
        if($stringRawWhereClause!=""){
            $finalWhereArray[] = $stringRawWhereClause;
        }
        
        
        
        if(count($finalWhereArray)>0){
            $finalWhere = " WHERE   (" . implode(" AND ", $finalWhereArray )   . ") ";
        }
          
        echo $finalSQL  . $finalWhere;
    }

}<|MERGE_RESOLUTION|>--- conflicted
+++ resolved
@@ -290,7 +290,6 @@
      */
     public function get($format = null) 
     {
-<<<<<<< HEAD
         try {
             $statement = $this->pdo->prepare($this->query);
             $statement->execute($this->parameters);
@@ -311,9 +310,8 @@
             $this->lastQuery = $this->query;
             throw $e;
         }
-=======
+
         return $this->execute();
->>>>>>> d7b3fef0
     }
 
     /**
