<?php

namespace Sentgine\Db;

use Closure;
use PDO;
use Exception;
use PDOException;

/**
 * Class QueryBuilder
 * 
 * A simple yet powerful query builder for interacting with MySQL databases.
 */
class QueryBuilder
{
    /** @var PDO The PDO instance. */
    protected PDO $pdo;

    /** @var string The query string. */
    protected string $query = "";

    /** @var array The query parameters. */
    protected array $parameters = [];

    /** @var string The last executed query. */
    protected string $last_query = "";

    /** @var array Contains select query information. */
    protected array $select_query_arr = [];

    /** @var boolean nesting flag. */
    protected $is_where_nesting = false;

    /**
     * DatabaseConnection constructor.
     *
     * @param string $database (Optional) The database name. Defaults to 'database1'.
     * @throws Exception If the provided database configuration is invalid.
     */
    public function __construct(string $database = 'database1')
    {
        $this->connectFromConfig($database);

        $this->select_query_arr["select_clause"] = array();
        $this->select_query_arr["from_clause"] = array();
        $this->select_query_arr["where_clause"] = array();
        $this->select_query_arr["group_by_clause"] = array();
        $this->select_query_arr["having_clause"] = array();
        $this->select_query_arr["order_by_clause"] = array();

        $this->select_query_arr["raw_select_clause"] = array();
        $this->select_query_arr["raw_from_clause"] = array();
        $this->select_query_arr["raw_where_clause"] = array();
        $this->select_query_arr["raw_group_by_clause"] = array();
        $this->select_query_arr["raw_having_clause"] = array();
        $this->select_query_arr["raw_order_by_clause"] = array();

        $this->select_query_arr["nestWhere_expression"] = ""; # string only
    }

    /**
     * Establishes a database connection based on the provided database name and an optional default configuration file path.
     *
     * @param string $database The name of the database.
     * @param string|null $defaultConfigPath (Optional) The path to the default database configuration file. Defaults to null.
     * @throws Exception If the provided database configuration is invalid or if the default configuration file is not found.
     */
    protected function connectFromConfig(string $database, ?string $defaultConfigPath = null): void
    {
        // Use the default configuration file path if not provided
        // This expects that you're using the Front Controller pattern /public/index.php
        if ($defaultConfigPath === null) {
            $defaultConfigPath = getcwd() . '/../config/database.php';
        }

        // Check if the default configuration file exists
        if (!file_exists($defaultConfigPath)) {
            return;
        }

        // Load the default configuration
        $config = require $defaultConfigPath;

        // Check if the specified database exists in the configuration
        if (!isset($config[$database])) {
            throw new Exception("Invalid database configuration: {$database}");
        }

        // Connect using the configuration for the specified database
        $this->connect($config[$database]);
    }

    /**
     * Sanitize a string by escaping certain characters or converting it to an integer if it contains only numeric characters.
     *
     * @param string $input The input string to sanitize.
     * @return string|int The sanitized string or integer.
     */
    private function sanitizeString(string $input)
    {
        return is_numeric($input) ? $input : $this->pdo->quote($input);
    }

    /**
     * Establishes a database connection using the provided configuration.
     *
     * @param array $config The database configuration array.
     * @return void
     * @throws Exception If the provided database driver is unsupported.
     * @throws PDOException If an error occurs while establishing the connection.
     */
    public function connect(array $config): void
    {
        $driver = $config['driver'] ?? 'mysql';  // Set default driver to mysql

        if (!in_array($driver, ['mysql', 'pgsql', 'sqlite'])) {
            throw new Exception("Unsupported database driver: {$driver}");
        }

        $dsn = "{$driver}:host={$config['host']};dbname={$config['database']}";

        // Add charset with default if not provided
        $charset = $config['charset'] ?? 'utf8';
        $dsn .= ";charset={$charset}";

        try {
            $this->pdo = new PDO($dsn, $config['username'], $config['password']);
            $this->pdo->setAttribute(PDO::ATTR_ERRMODE, PDO::ERRMODE_EXCEPTION);
        } catch (PDOException $e) {
            // Rethrow the exception with additional information
            throw new PDOException("Failed to connect to the database: {$e->getMessage()}");
        }
    }

    /**
     * Select columns from a table.
     * 
     * @param string $table The table name.
     * @param mixed $columns (Optional) The columns to select. Defaults to '*'.
     * @return $this
     */
    public function select(string $table, $columns = '*'): self
    {
        if (is_array($columns)) {
            $this->select_query_arr["select_clause"] = $columns;
        } else {
            $this->select_query_arr["select_clause"][] = "*";
            $this->query = "SELECT {$columns} FROM {$table}";
        }

        $this->select_query_arr["raw_from_clause"][] = $table;

        return $this;
    }


    /**
     * FROM clause.
     * 
     * @param string add syntax on FROM clause
     * $return  VOID
     */
    public function from(string $input)
    {
        $this->select_query_arr["raw_from_clause"][] = (string)$input;
    }

    /**
     * Adds a join clause to the query.
     *
     * @param string $type The type of join (e.g., INNER, LEFT, RIGHT).
     * @param string $table The table to join.
     * @param string $condition The join condition.
     * @return $this
     */
    public function join(string $type, string $table, string $condition): self
    {
        $this->query .= " {$type} JOIN {$table} ON {$condition}";
        return $this;
    }

    /**
     * Adds a WHERE clause to the query.
     *
     * @param string $field The field name.
     * @param mixed $value The value to compare.
     * @param string $operator The comparison operator (default is '=').
     * @param string|null $expression An optional expression to append.
     * @param string|Closure|null $subQuery An optional subquery or closure.
     * @return self
     */
    public function where(string $field, mixed $value, string $operator = '=', string $expression = null, string|Closure $subQuery = null): self
    {
        $value = $this->sanitizeString($value);

        if (is_null($expression)) {
            $this->query .= " WHERE {$field} {$operator} {$value} ";
            $this->select_query_arr["where_clause"][] = " {$field} {$operator} {$value} ";
        } elseif (is_callable($subQuery)) {
        } elseif (!is_null($expression)) {

            $expression = trim((string)$expression);
            // Put expression logic here
            $this->select_query_arr["where_clause"][$expression][] = array($expression, " {$field} {$operator} {$value} ");
        }

        return $this;
    }

    /**
     * Adds an OR WHERE clause to the query.
     *
     * @param string $field The field name.
     * @param mixed $value The value to compare.
     * @param string $operator The comparison operator (default is '=').
     * @param string|null $expression An optional expression to append.
     * @param string|Closure|null $subQuery An optional subquery or closure.
     * @return self
     */
    public function orWhere(string $field, mixed $value, string $operator = '=', string $expression = null, string|Closure $subQuery = null): self
    {
        $value = $this->sanitizeString($value);
        if (is_null($expression)) {
            $this->query .= " OR {$field} {$operator} {$value}";
            $this->select_query_arr["where_clause"][] = " OR {$field} {$operator} {$value} ";
        } elseif (is_callable($subQuery)) {
        } elseif (!is_null($expression)) {

            $expression = trim((string)$expression);
            // Put expression logic here
            $this->select_query_arr["where_clause"][$expression][] = array($expression, " OR {$field} {$operator} {$value} ");

            echo "<pre>";
        }

        return $this;
    }

    /**
     * Adds an AND WHERE clause to the query.
     *
     * @param string $field The field name.
     * @param mixed $value The value to compare.
     * @param string $operator The comparison operator (default is '=').
     * @param string|null $expression An optional expression to append.
     * @param string|Closure|null $subQuery An optional subquery or closure.
     * @return self
     */
    public function andWhere(string $field, mixed $value, string $operator = '=', string $expression = null, string|Closure $subQuery = null): self
    {
        $value = $this->sanitizeString($value);

        if (is_null($expression)) {
            $this->query .= " AND {$field} {$operator} {$value}";
            $this->select_query_arr["where_clause"][] = " AND {$field} {$operator} {$value} ";
        } elseif (is_callable($subQuery)) {
        } elseif (!is_null($expression)) {

            $expression = trim((string)$expression);
            // Put expression logic here
            $this->select_query_arr["where_clause"][$expression][] = array($expression, " AND {$field} {$operator} {$value} ");

            echo "<pre>";
        }

        return $this;
    }

    /**
     * Limits the number of rows returned by the query.
     *
     * @param int $number The maximum number of rows to return.
     * @return $this
     */
    public function limit(int $number): self
    {
        $this->query .= " LIMIT {$number}";
        return $this;
    }

    /**
     * Sets the OFFSET clause for pagination.
     *
     * @param int $number The number of rows to skip.
     * @return $this
     */
    public function offset(int $number): self
    {
        $this->query .= " OFFSET {$number}";
        return $this;
    }

    /**
     * Retrieves the results of the executed query.
     *
     * @return array The query results.
     */
    public function get($format = null)
    {
        try {
            $statement = $this->pdo->prepare($this->query);
            $statement->execute($this->parameters);
            $this->last_query = $this->query;

            if (!is_null($format)) {
                if ($format == "JSON") {
                    return json_encode($statement->fetchAll(PDO::FETCH_CLASS));
                }
            } else {
                return $statement->fetchAll(PDO::FETCH_CLASS);
            }
        } catch (PDOException $e) {
            // If an exception occurs, preserve the last executed query
            $this->last_query = $this->query;
            throw $e;
        }

        return $this->execute();
    }

    /**
     * Sets a raw SQL query.
     *
     * @param string $sql The raw SQL query string.
     * @return self
     */
    public function raw(string $sql): self
    {
        $this->query = $sql;
        return $this;
    }

    /**
     * Executes the current query and returns the results.
     *
     * @return string|array The result of the executed query.
     * @throws PDOException If there is an error executing the query.
     */
    public function execute(): string|array
    {
        try {
            $statement = $this->pdo->prepare($this->query);
            $statement->execute();
            $this->last_query = $this->query;
            return $statement->fetchAll(PDO::FETCH_CLASS);
        } catch (PDOException $e) {
            // If an exception occurs, preserve the last executed query
            $this->last_query = $this->query;
            throw $e;
        }
    }

    /**
     * Inserts data into a table.
     *
     * @param string $table The name of the table.
     * @param array $parameters An associative array where keys are column names and values are the data to be inserted.
     * @return int|string The ID of the last inserted row.
     * @throws PDOException If an error occurs while executing the query.
     */
    public function insert(string $table, array $parameters): int|string
    {
        $sql = sprintf(
            'INSERT INTO %s (%s) VALUES (%s)',
            $table,
            implode(', ', array_keys($parameters)),
            ':' . implode(', :', array_keys($parameters))
        );

        try {
            $statement = $this->pdo->prepare($sql);
            $statement->execute($parameters);
            $this->last_query = $sql;
            // Return the last inserted ID
            return $this->pdo->lastInsertId();
        } catch (PDOException $e) {
            // If an exception occurs, preserve the last executed query
            $this->last_query = $sql;
            throw $e;
        }
    }

    /**
     * Updates data in a table with multiple conditions.
     *
     * @param string $table The name of the table.
     * @param array $parameters An associative array where keys are column names and values are the new data.
     * @param array $conditions An associative array representing the conditions for the update operation.
     * @param string $logicalOperator (Optional) The logical operator to use between conditions. Defaults to 'AND'.
     * @return void
     * @throws PDOException If an error occurs while executing the query.
     */
    public function update(string $table, array $parameters, array $conditions, string $logicalOperator = 'AND'): void
    {
        $setPart = '';
        foreach ($parameters as $key => $value) {
            $setPart .= "{$key} = :{$key}, ";
        }
        $setPart = rtrim($setPart, ', ');

        $whereClause = '';
        foreach ($conditions as $field => $value) {
            if (strpos($field, '>') !== false || strpos($field, '<') !== false) {
                $operator = '';
                if (strpos($field, '>') !== false) {
                    $operator = '>=';
                } elseif (strpos($field, '<') !== false) {
                    $operator = '<=';
                }
                $field = str_replace(['>=', '<='], '', $field);
                $whereClause .= "{$field} {$operator} :{$field} {$logicalOperator} ";
            } else {
                $whereClause .= "{$field} = :{$field} {$logicalOperator} ";
            }
            $this->parameters[$field] = $value;
        }
        $whereClause = rtrim($whereClause, " {$logicalOperator} ");

        $sql = sprintf(
            'UPDATE %s SET %s WHERE %s',
            $table,
            $setPart,
            $whereClause
        );

        try {
            $statement = $this->pdo->prepare($sql);
            $statement->execute(array_merge($parameters, $conditions));
            $this->last_query = $sql;
        } catch (PDOException $e) {
            // If an exception occurs, preserve the last executed query
            $this->last_query = $sql;
            throw $e;
        }
    }

    /**
     * Deletes data from a table based on conditions.
     *
     * @param string $table The name of the table.
     * @param array $conditions An associative array representing the conditions for the delete operation.
     * @param string $logicalOperator (Optional) The logical operator to use between conditions. Defaults to 'AND'.
     * @return void
     * @throws PDOException If an error occurs while executing the query.
     */
    public function delete(string $table, array $conditions, string $logicalOperator = 'AND'): void
    {
        $whereClause = '';
        foreach ($conditions as $field => $value) {
            // Check if the condition value is an array, indicating a range condition
            if (is_array($value)) {
                $whereClause .= "{$field} >= :{$field}_min AND {$field} <= :{$field}_max {$logicalOperator} ";
                $this->parameters["{$field}_min"] = $value[0]; // Lower bound
                $this->parameters["{$field}_max"] = $value[1]; // Upper bound
            } else {
                // Regular condition
                $whereClause .= "{$field} = :{$field} {$logicalOperator} ";
                $this->parameters[$field] = $value;
            }
        }
        $whereClause = rtrim($whereClause, " {$logicalOperator} ");

        $sql = sprintf(
            'DELETE FROM %s WHERE %s',
            $table,
            $whereClause
        );

        try {
            $statement = $this->pdo->prepare($sql);
            $statement->execute($this->parameters);
            $this->last_query = $sql;
        } catch (PDOException $e) {
            // If an exception occurs, preserve the last executed query
            $this->last_query = $sql;
            throw $e;
        }
    }

    /**
     * Truncate a table, removing all rows.
     *
     * @param string $table The name of the table to truncate.
     * @return void
     * @throws PDOException If an error occurs while executing the query.
     */
    public function truncate(string $table): void
    {
        $sql = "TRUNCATE TABLE {$table}";

        try {
            $statement = $this->pdo->prepare($sql);
            $statement->execute();
            $this->last_query = $sql;
        } catch (PDOException $e) {
            // If an exception occurs, preserve the last executed query
            $this->last_query = $sql;
            throw $e;
        }
    }

    /**
     * Get the last executed query.
     * 
     * @return string The last executed query.
     */
    public function getLastQuery(): string
    {
        return isset($this->last_query) ? $this->last_query : 'No query executed yet';
    }

    /**
     * Paginates the query results.
     *
     * @param int $perPage The number of items per page.
     * @param int $currentPage (Optional) The current page number. Defaults to 1.
     * @return array An associative array containing the paginated result set and pagination information.
     * @throws PDOException If an error occurs while executing the query.
     */
    public function paginate(int $perPage, int $currentPage = 1): array
    {
        // Clone the current QueryBuilder instance to avoid modifying the original object
        $paginator = clone $this;

        // Calculate the offset based on the current page and items per page
        $offset = ($currentPage - 1) * $perPage;

        // Count the total number of items (without pagination)
        $totalItems = $paginator->countTotalItems();

        // Apply LIMIT and OFFSET for pagination
        $records = $this->limit($perPage)->offset($offset);

        // Set the lastQuery
        $this->last_query = $records->getLastQuery();

        // Execute the modified query
        $results = $records->execute();

        // Calculate total pages
        $totalPages = ceil($totalItems / $perPage);

        // Return paginated results along with pagination information
        return [
            'data' => $results,
            'pagination' => [
                'total_items' => $totalItems,
                'per_page' => $perPage,
                'current_page' => $currentPage,
                'total_pages' => $totalPages,
            ],
        ];
    }

    /**
     * Counts the total number of items without applying pagination.
     *
     * @return int The total number of items.
     * @throws PDOException If an error occurs while executing the query.
     */
    protected function countTotalItems(): int
    {
        // Clone the current QueryBuilder instance to avoid modifying the original object
        $counter = clone $this;

        // Remove any existing LIMIT and OFFSET clauses
        $counter->query = preg_replace('/\sLIMIT\s+\d+\sOFFSET\s+\d+$/i', '', $counter->query);

        // Modify the query to perform COUNT(*)
        $counter->query = preg_replace('/^\s*SELECT\s+(?:DISTINCT\s+)?(?:.*?)\s+FROM\s+/i', 'SELECT COUNT(*) FROM ', $counter->query);

        // Execute the modified query
        $statement = $counter->pdo->prepare($counter->query);
        $statement->execute($counter->parameters);

        // Fetch the total count
        $totalCount = $statement->fetchColumn();

        return (int) $totalCount;
    }

    /**
     * Orders the results by one or more specified columns with optional sorting directions.
     * 
     * @param array|string $columns The column(s) to order by. Can be either a string for a single column, an array of columns for multiple column sorting, or an associative array where keys are column names and values are the sorting direction ('ASC' or 'DESC').
     * @param string|null $direction (Optional) The default direction of sorting. Accepts 'ASC' for ascending order or 'DESC' for descending order. Defaults to null.
     * @return $this
     */
    public function orderBy($columns, ?string $direction = null): self
    {
        if (is_array($columns)) {
            // Handle associative array format
            if (array_values($columns) !== $columns) {
                $orderByClauses = [];
                foreach ($columns as $column => $dir) {
                    $orderByClauses[] = "{$column} {$dir}";
                }
                $orderByString = implode(', ', $orderByClauses);
            } else {
                // Handle multiple column sorting
                $orderByString = implode(', ', $columns);
            }
        } else {
            // Handle single column sorting
            $orderByString = $columns;
            $direction = $direction ?? 'ASC'; // Default direction if not provided

        }

        if ($direction !== null) {
            $orderByString .= " {$direction}";
            $this->select_query_arr["order_by_clause"][] = $orderByString;
        }

        $this->query .= " ORDER BY {$orderByString}";
        return $this;
    }

    /**
     * Orders the results by one or more specified columns with optional sorting directions.
     * 
     * @param array|string $columns The column(s) to order by. Can be either a string for a single column, an array of columns for multiple column sorting, or an associative array where keys are column names and values are the sorting direction ('ASC' or 'DESC').
     * @return $this
     */
    public function groupBy($columns): self
    {
<<<<<<< HEAD
        $groupByString =""; # initial string
=======
        $orderByString = ""; # initial string
>>>>>>> f8ddb139
        if (is_array($columns)) {
            // Handle associative array format
            if (array_values($columns) !== $columns) {
                $groupBystatements = [];
                foreach ($columns as $eachcol) {
                    $groupBystatements[] = " {$eachcol} ";
                }
                $groupByString = implode(', ', $groupBystatements);
            } else {
                // Handle multiple column sorting
                $groupByString = implode(', ', $columns);
                $this->select_query_arr["group_by_clause"] = $columns;
            }
        } else {
            // Handle single column sorting
            $groupByString = $columns;
            $this->select_query_arr["group_by_clause"][] = $columns;
        }

        $this->query .= " GROUP BY {$groupByString}";
        return $this;
    }

    /**
     * Adds a nested WHERE clause to the query.Nest String expression allows the developer to apply nesting on WHERE statement.
     *
     * @param mixed $input The input expression to be nested in the WHERE clause.
     * @return $this
     */
    public function nestWhereExpression(mixed $input): self
    {
        if (!empty($input)) {
            if ($this->detectStringNest($input) === true) {
                $input = (string) $input;
                $this->select_query_arr["nestWhere_expression"] = $input;
                $this->is_where_nesting = true;
            }
        }

        return $this;
    }

    /**
     * Adds a raw WHERE clause to the select query array.
     *
     * @param string $input The input string for the raw WHERE clause.
     * @param string|null $expression The expression to be used for the WHERE clause.
     * @param string|Closure|null $subQuery A subquery or a callback function for the WHERE clause.
     * @return $this
     */
    public function rawWhere(string $input = "", ?string $expression = null, string|Closure $subQuery = null): self
    {
        $input = (string)$input;
        if (is_null($expression)) {
            $this->select_query_arr["raw_where_clause"][] = " {$input} ";
        } elseif (is_callable($subQuery)) {
            // Handle callable subQuery if needed
        } elseif (!is_null($expression)) {
            $expression = trim((string)$expression);
            // Put expression logic here
            $this->select_query_arr["raw_where_clause"][$expression][] = [$expression, " {$input} "];
        }

        return $this;
    }

    /**
     * Detects if a string contains only the specified patterns and nested expressions with logical operators.
     *
     * @param string $input The input string to be checked.
     * @return bool Returns true if the string matches the pattern, false otherwise.
     */
    private function detectStringNest(string $input): bool
    {
        // Define the regular expression pattern
        $pattern = "/^(\{\{nest([1-9]|1[0-9]|20)\}\}|AND|OR|[\s\t\n\(\)])*$/";

        // Use preg_match to check if the input matches the pattern
        if (preg_match($pattern, $input)) {
            return true;
            // The string contains only the specified patterns and nested expressions with logical operators
        } else {
            return false;
            // The string does not match the pattern
        }
    }

    /**
     * Builds and outputs the SQL query based on the provided query array.
     *
     * @return string
     */
    public function buildSQL(): string
    {
        $finalSQL = "";

        // Build the SELECT clause
        if (count($this->select_query_arr["select_clause"]) > 0) {
            $finalSQL = "SELECT ";
            $finalSQL .= implode(" , ", $this->select_query_arr["select_clause"]);
        }

        // Build the FROM clause
        if (count($this->select_query_arr["raw_from_clause"]) > 0) {
            $finalSQL .= " FROM ";
            $finalSQL .= implode("   ", $this->select_query_arr["raw_from_clause"]);
        }

        $stringNestWhere = "";
        # -----------------------------------
        # check nesting
        if ($this->select_query_arr["nestWhere_expression"] != "") {
            $stringNestWhere = $this->select_query_arr["nestWhere_expression"];
            $tWhereArray = $this->select_query_arr["where_clause"];
            for ($i = 1; $i <= 20; $i++) {
                if (isset($tWhereArray["nest" . $i])) {
                    $nestSTring = ""; # reset string
                    $collectConditions = [];
                    if (count($tWhereArray["nest" . $i]) > 0) {   # check if there data on that label
                        $collectConditions = [];
                        foreach ($tWhereArray["nest" . $i] as $eachCondition) {
                            $collectConditions[] = $eachCondition[1]; # copy the condition
                        }
                    }
                    if (count($collectConditions) > 0) {
                        # Perform the string replace operation
                        $stringNestWhere = str_replace('{{nest' . $i . '}}', " (" . implode(" ", $collectConditions) . ") ", $stringNestWhere);
                    }
                }
            }
        }

        # -----------------------------------
        $stringWhereClause = "";
        $tWhereArray2 = $this->select_query_arr["where_clause"];
        $collectConditions2 = [];
        if (count($tWhereArray2) > 0) {
            for ($i = 0; $i <= 100; $i++) {  # scan only  NON-NESTING
                if (isset($tWhereArray2[$i])) {
                    $collectConditions2[] = $tWhereArray2[$i];
                }
            }
        }
        if (count($collectConditions2) > 0) {
            $stringWhereClause = " (" . implode("  ", $collectConditions2) . ")";
        }

        # -----------------------------------
        $stringRawWhereClause = "";
        $tWhereArray3 = $this->select_query_arr["raw_where_clause"];
        $collectConditions3 = [];
        if (count($tWhereArray3) > 0) {
            for ($i = 0; $i <= 100; $i++) {  # scan only  NON-NESTING
                if (isset($tWhereArray3[$i])) {
                    $collectConditions3[] = $tWhereArray3[$i];
                }
            }
        }
        if (count($collectConditions3) > 0) {
            $stringRawWhereClause = " (" . implode("  ", $collectConditions3) . ")";
        }

        $finalWhere = "  ";
        $finalWhereArray = [];

        // Combine nested, normal, and raw where clauses
        if ($stringNestWhere != "") {
            $finalWhereArray[] = $stringNestWhere;
        }
        if ($stringWhereClause != "") {
            $finalWhereArray[] = $stringWhereClause;
        }
        if ($stringRawWhereClause != "") {
            $finalWhereArray[] = $stringRawWhereClause;
        }

        // Build the final WHERE clause
        if (count($finalWhereArray) > 0) {
            $finalWhere = " WHERE   (" . implode(" AND ", $finalWhereArray)   . ") ";
        }


        # -----------------------------------

        $finalGroupBy = " ";
        $finalGroupByArray = [];
        $tGroupArray = $this->select_query_arr["group_by_clause"];
        if (count($tGroupArray) > 0) {
            foreach ($tGroupArray as $eachT) {  # scan only  NON-NESTING
                $finalGroupByArray[] = $eachT;
            }
        }
        // Build the final GROUP BY  clause
        if (count($finalGroupByArray) > 0) {
            $finalGroupBy = " GROUP BY    " . implode(" ,    ", $tGroupArray)   . " ";
        }

        return (string) $finalSQL  . $finalWhere .  $finalGroupBy;
    }
}<|MERGE_RESOLUTION|>--- conflicted
+++ resolved
@@ -625,11 +625,7 @@
      */
     public function groupBy($columns): self
     {
-<<<<<<< HEAD
         $groupByString =""; # initial string
-=======
-        $orderByString = ""; # initial string
->>>>>>> f8ddb139
         if (is_array($columns)) {
             // Handle associative array format
             if (array_values($columns) !== $columns) {
