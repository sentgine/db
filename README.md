# DB by Sentgine

[![License](https://img.shields.io/badge/license-MIT-blue.svg)](LICENSE.md)
[![Latest Stable Version](https://img.shields.io/packagist/v/sentgine/db.svg)](https://packagist.org/sentgine/db)
[![Total Downloads](https://img.shields.io/packagist/dt/sentgine/db.svg)](https://packagist.org/packages/sentgine/db)

A standalone database query builder wrapper using PDO.

## Features

### Database Connection:
- Establishes a database connection using PDO (PHP Data Objects) to interact with MySQL databases.
- Supports multiple database drivers including MySQL, PostgreSQL, and SQLite.
- Handles database connection errors and exceptions gracefully.

### Query Building:
- Provides fluent interface methods for building SQL queries, such as `select`, `join`, `where`, `orWhere`, `andWhere`, `limit`, and `offset`.
- Supports selecting specific columns or all columns (`*`) from a table.
- Allows joining tables with different types of joins (e.g., INNER JOIN, LEFT JOIN, RIGHT JOIN).
- Enables adding WHERE clauses with various operators (e.g., '=', '>', '<', '>=', '<=').

### Query Execution:
- Executes SQL queries using prepared statements to prevent SQL injection attacks.
- Fetches query results as arrays of objects for easy manipulation.
- Handles PDO exceptions and provides error handling mechanisms.

### Data Manipulation:
- Supports inserting data into tables with `insert` method, providing an associative array of column names and values.
- Allows updating data in tables with `update` method, providing new data as an associative array and conditions as an array of conditions.
- Enables deleting data from tables with `delete` method, providing conditions as an associative array of column names and values.

### Pagination:
- Implements pagination of query results using `paginate` method, allowing specification of the number of items per page and the current page number.
- Calculates pagination information including total items, total pages, and current page.
- Supports seamless integration with existing query builder methods for building paginated queries.

### Additional Utilities:
- Provides a `getLastQuery` method to retrieve the last executed query for debugging purposes.
- Implements a `truncate` method to truncate tables, removing all rows.
- Offers a `raw` method for executing raw SQL queries when needed.


## Requirements
- PHP 8.0 or higher.

## Installation

You can install the package via Composer by running the following command:

```bash
composer require sentgine/db:^1.0
```

## Sample Usage of DB

### Basic Usage

```php
<?php

use Sentgine\Db\QueryBuilder;

// Create a new QueryBuilder instance
$queryBuilder = new QueryBuilder();

// Select all columns from the 'users' table
$queryBuilder->select('users')->get();
```

### Select Specific Columns

```php
// Select specific columns from the 'users' table
$queryBuilder->select('users', ['id', 'name', 'email'])->get();
```

### WHERE Clause
```php
// Select users where 'id' is equal to 1
$queryBuilder->select('users')->where('id', 1)->get();
```

### WHERE Clause with Greater Than or Equal To (>=)
```php
// Select users where 'age' is greater than or equal to 18
$queryBuilder->select('users')->where('age', 18, '>=');

// Equivalent to SQL: SELECT * FROM users WHERE age >= 18
```

### WHERE Clause with Less Than or Equal To (<=)
```php
// Select users where 'points' are less than or equal to 100
$queryBuilder->select('users')->where('points', 100, '<=');

// Equivalent to SQL: SELECT * FROM users WHERE points <= 100
```

### WHERE Clause with Greater Than (>)

```php
// Select users where 'salary' is greater than 50000
$queryBuilder->select('users')->where('salary', 50000, '>');

// Equivalent to SQL: SELECT * FROM users WHERE salary > 50000
```

### WHERE Clause with Less Than (<)
```php
// Select users where 'rating' is less than 4.5
$queryBuilder->select('users')->where('rating', 4.5, '<');

// Equivalent to SQL: SELECT * FROM users WHERE rating < 4.5
```

### AND WHERE Clause
```php
// Select users where 'id' is equal to 1 and 'status' is 'active'
$queryBuilder->select('users')->where('id', 1)->andWhere('status', 'active')->get();
```

### OR WHERE Clause
```php
// Select users where 'id' is equal to 1 or 'status' is 'inactive'
$queryBuilder->select('users')->where('id', 1)->orWhere('status', 'inactive')->get();
```

### LIMIT
```php
// Select only 10 users
$queryBuilder->select('users')->limit(10)->get();
```

### OFFSET
```php
// Select users with pagination, skipping the first 10 records
$queryBuilder->select('users')->limit(10)->offset(10)->get();
```

### JOIN
```php
// Select users along with their corresponding posts
$queryBuilder->select('users')
    ->join('INNER', 'posts', 'users.id = posts.user_id')
    ->get();
```

### INSERT
```php
// Insert a new user into the 'users' table
$queryBuilder->insert('users', [
    'name' => 'John Doe', 
    'email' => 'john@example.com'
]);
```

### UPDATE
```php
// Update user with id 1
$queryBuilder->update('users', 
    ['name' => 'Jane Doe'], 
    ['id' => 1]
);
```

### DELETE
```php
// Delete users with id greater than 10
$queryBuilder->delete('users', [
    'id' => [10, 20]
], '>');
```

### Raw Query
```php
// Execute a raw SQL query
$queryBuilder->raw('SELECT * FROM users WHERE id = 1')->get();
```

### Truncate Table
```php
// Truncate the 'users' table
$queryBuilder->truncate('users');
```

### Paginate
```php
use Sentgine\Db\QueryBuilder;

// Instantiate the QueryBuilder class
$queryBuilder = new QueryBuilder();

// Set the number of items per page
$perPage = 10;

// Get the current page number from the request, default to 1 if not provided
$current_page = $_GET['page'] ?? 1;

// Perform select statement
$queryBuilder->select('users');
<<<<<<< HEAD
=======
$queryBuilder->where('age', 30, '>');
>>>>>>> d7b3fef0

// Paginate the query results
$paginationData = $queryBuilder->paginate($perPage, $current_page);

// Retrieve the paginated data and pagination information
$data = $paginationData['data'];
$pagination = $paginationData['pagination'];

// Display the paginated data
foreach ($data as $row) {
    // Output each row of data
    echo $row->id . ' - ' . $row->name . '<br>';
}

// Display pagination links
echo '<br>Pagination:';
for ($page = 1; $page <= $pagination['total_pages']; $page++) {
    // Output pagination links
    echo '<a href="?page=' . $page . '">' . $page . '</a> ';
}
```

## Changelog
Please see the [CHANGELOG](https://github.com/sentgine/db/blob/main/CHANGELOG.md) file for details on what has changed.

## Security
If you discover any security-related issues, please email sentgine@gmail.com instead of using the issue tracker.

## Credits
**DB** is built and maintained by Adrian Navaja. 
- Check out some cool tutorials and stuff on [YouTube](https://www.youtube.com/@sentgine)!
- Catch my latest tweets and updates on [Twitter](https://twitter.com/sentgine) (formerly X)!
- Let's connect on a more professional note over on [LinkedIn](https://www.linkedin.com/in/adrian-navaja/)!
- For more information about me and my work, visit my website: [sentgine.com](https://www.sentgine.com/).
<<<<<<< HEAD
- A special acknowledgment goes to Dodie Batoctoy, the esteemed Database Specialist Consultant, for significantly enhancing the capabilities of the query builder to support complex edge cases. Dodie's expertise has been invaluable to this project.For more expert insights, connect with Dodie Batoctoy on ([LinkedIn](https://www.linkedin.com/in/dodie-batoctoy-56833865/)).
=======
- A special acknowledgment goes to **Dodie Batoctoy**, the esteemed Database Specialist Consultant, for significantly enhancing the capabilities of the query builder to support complex edge cases. Dodie's expertise has been invaluable to this project. For more expert insights, connect with him on ([LinkedIn](https://www.linkedin.com/in/dodie-batoctoy-56833865/)).
>>>>>>> d7b3fef0

## License
The MIT License (MIT). Please see the [LICENSE](https://github.com/sentgine/db/blob/main/LICENSE) file for more information.<|MERGE_RESOLUTION|>--- conflicted
+++ resolved
@@ -198,10 +198,8 @@
 
 // Perform select statement
 $queryBuilder->select('users');
-<<<<<<< HEAD
-=======
 $queryBuilder->where('age', 30, '>');
->>>>>>> d7b3fef0
+
 
 // Paginate the query results
 $paginationData = $queryBuilder->paginate($perPage, $current_page);
@@ -236,11 +234,8 @@
 - Catch my latest tweets and updates on [Twitter](https://twitter.com/sentgine) (formerly X)!
 - Let's connect on a more professional note over on [LinkedIn](https://www.linkedin.com/in/adrian-navaja/)!
 - For more information about me and my work, visit my website: [sentgine.com](https://www.sentgine.com/).
-<<<<<<< HEAD
-- A special acknowledgment goes to Dodie Batoctoy, the esteemed Database Specialist Consultant, for significantly enhancing the capabilities of the query builder to support complex edge cases. Dodie's expertise has been invaluable to this project.For more expert insights, connect with Dodie Batoctoy on ([LinkedIn](https://www.linkedin.com/in/dodie-batoctoy-56833865/)).
-=======
 - A special acknowledgment goes to **Dodie Batoctoy**, the esteemed Database Specialist Consultant, for significantly enhancing the capabilities of the query builder to support complex edge cases. Dodie's expertise has been invaluable to this project. For more expert insights, connect with him on ([LinkedIn](https://www.linkedin.com/in/dodie-batoctoy-56833865/)).
->>>>>>> d7b3fef0
+
 
 ## License
 The MIT License (MIT). Please see the [LICENSE](https://github.com/sentgine/db/blob/main/LICENSE) file for more information.